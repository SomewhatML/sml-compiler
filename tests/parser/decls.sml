datatype 'a option = None | Some of 'a

val + = primitive "Int.add" : int * int -> int
infix 3 +

val 'a == = primitive "Eq.poly" : 'a * 'a -> bool
infix 3 == 
val - = primitive "Int.sub" : int * int -> int
infix 3 -
val _ = 1 :: 2 :: nil

datatype expr = Unit | Var of int | App of expr * expr | Abs of ty * expr
     and ty = TyUnit | TyArrow of ty * ty 

fun >>= ((Some x), f) = f x 
  | >>= (None  , f) = None

fun length (x::xs)  = 1 + length xs 
  | length []       = 0

val return = Some
infix 6 >>=

val x = Some 10;
val y = x >>= (fn x => Some (x + 1))

fun f m = let val y = m; val x = y true in x end

fun index _ []      = None 
  | index 0 (x::_)  = Some x 
  | index x (_::xs) = index (x - 1) xs

exception CantType
exception Unwrap
fun unwrap (Some x) = x 
  | unwrap None     = raise Unwrap 

fun type_check ctx Unit         = TyUnit
  | type_check ctx (Var x)      = unwrap (index x ctx)
  | type_check ctx (App (e1, e2))  = let 
      val t1 = type_check ctx e1 
      val t2 = type_check ctx e2 
    in 
      case t1
        of TyArrow(t11, t12) => if t2 == t11 then t12 else raise CantType
         | _                 => raise CantType
      end 
    end 
  | type_check ctx (Abs (ty, e)) = TyArrow (ty, type_check (ty::ctx) e)

fun merge xs [] = xs 
  | merge [] ys = ys 
  | merge (x::xs) (y::ys) = x::ys
<<<<<<< HEAD

=======
  
>>>>>>> f3e49c1d
<|MERGE_RESOLUTION|>--- conflicted
+++ resolved
@@ -50,9 +50,4 @@
 
 fun merge xs [] = xs 
   | merge [] ys = ys 
-  | merge (x::xs) (y::ys) = x::ys
-<<<<<<< HEAD
-
-=======
-  
->>>>>>> f3e49c1d
+  | merge (x::xs) (y::ys) = x::ys